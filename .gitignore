# Byte-compiled / optimized / DLL files
__pycache__/
*.py[cod]
*$py.class

# C extensions
*.so

# Distribution / packaging
.Python
build/
develop-eggs/
dist/
downloads/
eggs/
.eggs/
lib/
lib64/
parts/
sdist/
var/
wheels/
share/python-wheels/
*.egg-info/
.installed.cfg
*.egg
MANIFEST

# PyInstaller
#  Usually these files are written by a python script from a template
#  before PyInstaller builds the exe, so as to inject date/other infos into it.
*.manifest
*.spec

# Installer logs
pip-log.txt
pip-delete-this-directory.txt

# Unit test / coverage reports
htmlcov/
.tox/
.nox/
.coverage
.coverage.*
.cache
nosetests.xml
coverage.xml
coverage.json
coverage_*
*.cover
*.py,cover
.hypothesis/
.pytest_cache/
cover/

# Translations
*.mo
*.pot

# Django stuff:
*.log
local_settings.py
db.sqlite3
db.sqlite3-journal

# Flask stuff:
instance/
.webassets-cache

# Scrapy stuff:
.scrapy

# Sphinx documentation
docs/_build/

# PyBuilder
.pybuilder/
target/

# Jupyter Notebook
.ipynb_checkpoints

# IPython
profile_default/
ipython_config.py

# pyenv
#   For a library or package, you might want to ignore these files since the code is
#   intended to run in multiple environments; otherwise, check them in:
# .python-version

# pipenv
#   According to pypa/pipenv#598, it is recommended to include Pipfile.lock in version control.
#   However, in case of collaboration, if having platform-specific dependencies or dependencies
#   having no cross-platform support, pipenv may install dependencies that don't work, or not
#   install all needed dependencies.
#Pipfile.lock

# poetry
#   Similar to Pipfile.lock, it is generally recommended to include poetry.lock in version control.
#   This is especially recommended for binary packages to ensure reproducibility, and is more
#   commonly ignored for libraries.
#   https://python-poetry.org/docs/basic-usage/#commit-your-poetrylock-file-to-version-control
#poetry.lock

# pdm
#   Similar to Pipfile.lock, it is generally recommended to include pdm.lock in version control.
#pdm.lock
#   pdm stores project-wide configurations in .pdm.toml, but it is recommended to not include it
#   in version control.
#   https://pdm.fming.dev/#use-with-ide
.pdm.toml

# PEP 582; used by e.g. github.com/David-OConnor/pyflow and github.com/pdm-project/pdm
__pypackages__/

# Celery stuff
celerybeat-schedule
celerybeat.pid

# SageMath parsed files
*.sage.py

# Environments
.env
.venv
env/
venv/
venv-remote/
ENV/
env.bak/
venv.bak/

# Spyder project settings
.spyderproject
.spyproject

# Rope project settings
.ropeproject

# mkdocs documentation
/site

# mypy
.mypy_cache/
.dmypy.json
dmypy.json

# Pyre type checker
.pyre/

# pytype static type analyzer
.pytype/

# Cython debug symbols
cython_debug/

# PyCharm
#  JetBrains specific template is maintained in a separate JetBrains.gitignore that can
#  be found at https://github.com/github/gitignore/blob/main/Global/JetBrains.gitignore
#  and can be added to the global gitignore or merged into this file.  For a more nuclear
#  option (not recommended) you can uncomment the following to ignore the entire idea folder.
#.idea/

# Charms
*.charm
.ruff_cache
<<<<<<< HEAD
juju-crashdump-*
=======
juju-crashdump*
# .vscode
>>>>>>> cd9ab57f
<|MERGE_RESOLUTION|>--- conflicted
+++ resolved
@@ -165,9 +165,5 @@
 # Charms
 *.charm
 .ruff_cache
-<<<<<<< HEAD
-juju-crashdump-*
-=======
 juju-crashdump*
-# .vscode
->>>>>>> cd9ab57f
+# .vscode